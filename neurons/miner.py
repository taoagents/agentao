# The MIT License (MIT)
# Copyright © 2023 Yuma Rao
# Copyright © 2023 Agentao
# Permission is hereby granted, free of charge, to any person obtaining a copy of this software and associated
# documentation files (the “Software”), to deal in the Software without restriction, including without limitation
# the rights to use, copy, modify, merge, publish, distribute, sublicense, and/or sell copies of the Software,
# and to permit persons to whom the Software is furnished to do so, subject to the following conditions:
# The above copyright notice and this permission notice shall be included in all copies or substantial portions of
# the Software.
# THE SOFTWARE IS PROVIDED “AS IS”, WITHOUT WARRANTY OF ANY KIND, EXPRESS OR IMPLIED, INCLUDING BUT NOT LIMITED TO
# THE WARRANTIES OF MERCHANTABILITY, FITNESS FOR A PARTICULAR PURPOSE AND NONINFRINGEMENT. IN NO EVENT SHALL
# THE AUTHORS OR COPYRIGHT HOLDERS BE LIABLE FOR ANY CLAIM, DAMAGES OR OTHER LIABILITY, WHETHER IN AN ACTION
# OF CONTRACT, TORT OR OTHERWISE, ARISING FROM, OUT OF OR IN CONNECTION WITH THE SOFTWARE OR THE USE OR OTHER
# DEALINGS IN THE SOFTWARE.

from dotenv import load_dotenv
load_dotenv()

import argparse
import os
import tempfile
import time
from pathlib import Path
from typing import Tuple

import yaml

import agentao
from agentao.base.miner import BaseMinerNeuron
from agentao.helpers.classes import UnsolvedIssue
from agentao.helpers.clients import LOGGER
from agentao.helpers.constants import MODEL_NAME_TO_ENVAR_NAME, SUPPORTED_MINER_MODELS
from agentao.helpers.helpers import clone_repo
from agentao.miner.generate_solution import generate_code_patch
from agentao.repo_environment import SUPPORTED_REPOS, REPO_TO_ENVIRONMENT_INFO


class MinerDefaults:
    MAX_INSTANCE_COST = 3.
    MODEL = "gpt-4o-mini"


class Miner(BaseMinerNeuron):
    """
    Your miner neuron class. You should use this class to define your miner's behavior. In particular, you should replace the forward function with your own logic. You may also want to override the blacklist and priority functions according to your needs.

    This class inherits from the BaseMinerNeuron class, which in turn inherits from BaseNeuron. The BaseNeuron class takes care of routine tasks such as setting up wallet, subtensor, metagraph, logging directory, parsing config, etc. You can override any of the methods in BaseNeuron if you need to customize the behavior.

    This class provides reasonable default behavior for a miner such as blacklisting unrecognized hotkeys, prioritizing requests based on stake, and forwarding requests to the forward function. If you need to define custom
    """

    def __init__(
        self, 
        config=None, 
        model: str = MinerDefaults.MODEL,
        max_instance_cost: float = MinerDefaults.MAX_INSTANCE_COST,
        use_mock_responses: bool = False,
    ):

        init_swe_agent(model)

        self.model_name = model
        self.max_instance_cost = max_instance_cost
        self.use_mock_responses = use_mock_responses

        super(Miner, self).__init__(config=config)

<<<<<<< HEAD
        hotkey = self.wallet.hotkey.ss58_address

        # Setup logging
        log_session_context = LogSessionContext(
            actor_id=hotkey,
            actor_type="miner",
            is_mainnet=self.subtensor.network == "finney",
            log_version=7,
            session_id=''.join(random.choices(''.join(map(chr, range(33,127))), k=8))
        )

        self.logger: Logger = setup_logger(hotkey, log_session_context)

=======
>>>>>>> a2f77d74
    async def forward(
        self, synapse: agentao.protocol.CodingTask
    ) -> agentao.protocol.CodingTask:
        """
        Processes the incoming 'Dummy' synapse by performing a predefined operation on the input data.
        This method should be replaced with actual logic relevant to the miner's purpose.

        Args:
            synapse (template.protocol.Dummy): The synapse object containing the 'dummy_input' data.

        Returns:
            template.protocol.Dummy: The synapse object with the 'dummy_output' field set to twice the 'dummy_input' value.

        The 'forward' function is a placeholder and should be overridden with logic that is appropriate for
        the miner's intended operation. This method demonstrates a basic transformation of input data.
        """
        # if patch.txt exists return that
        LOGGER.info("Starting miner forward pass...")
        LOGGER.info(f"Received a request with repo: {synapse.repo}, problem statement: {synapse.problem_statement[:50]}...")

        current_dir = Path.cwd()

        try:
            repo = synapse.repo
            author_name, repo_name = repo.split("/")

            jobs_dir = Path("jobs")
            jobs_dir.mkdir(parents=True, exist_ok=True)
            LOGGER.info(f"Using {jobs_dir.absolute()} as the directory for code repositories")

<<<<<<< HEAD
            self.logger.info(f"Cloning repo {repo}...")
            local_repo_dir = clone_repo(author_name, repo_name, current_dir.parent, logger=self.logger)
            self.logger.info(f"Finished cloning repo {repo}")
=======
            LOGGER.info(f"Cloning repo {repo}...")
            local_repo_dir = clone_repo(author_name, repo_name, current_dir.parent)
            LOGGER.info(f"Finished cloning repo {repo}")
>>>>>>> a2f77d74

            if repo not in SUPPORTED_REPOS:
                raise ValueError(
                    f"Repo {repo} is not configured on miner. "
                    f"Please provide an environment setup file in REPO_TO_ENV_SETUP"
                )

            repo_environment_info = REPO_TO_ENVIRONMENT_INFO[repo]
            with tempfile.NamedTemporaryFile(suffix=".yaml", mode="w") as temp_env_file:
                yaml.dump(repo_environment_info.config_dict, temp_env_file)
                temp_env_file.flush()

                if self.use_mock_responses:
                    synapse.patch = "dummy patch"
                else:
                    synapse.patch = generate_code_patch(
                        self.model_name,
                        UnsolvedIssue(
                            desc=synapse.problem_statement,
                            local_code_path=local_repo_dir,
                            env_setup_path=Path(temp_env_file.name)
                        ),
                        self.max_instance_cost,
                    ).patch

            LOGGER.info(f"Finished generating code patch for repo {synapse.repo}")

            LOGGER.info(f"Exiting miner forward pass for repo {synapse.repo}")
            LOGGER.debug(f"Returning patch: {synapse.patch}")
            return synapse
        except Exception:
            LOGGER.exception("Error processing request")

    async def blacklist(
        self, synapse: agentao.protocol.CodingTask
    ) -> Tuple[bool, str]:
        """
        Determines whether an incoming request should be blacklisted and thus ignored. Your implementation should
        define the logic for blacklisting requests based on your needs and desired security parameters.

        Blacklist runs before the synapse data has been deserialized (i.e. before synapse.data is available).
        The synapse is instead contracted via the headers of the request. It is important to blacklist
        requests before they are deserialized to avoid wasting resources on requests that will be ignored.

        Args:
            synapse (template.protocol.Dummy): A synapse object constructed from the headers of the incoming request.

        Returns:
            Tuple[bool, str]: A tuple containing a boolean indicating whether the synapse's hotkey is blacklisted,
                            and a string providing the reason for the decision.

        This function is a security measure to prevent resource wastage on undesired requests. It should be enhanced
        to include checks against the metagraph for entity registration, validator status, and sufficient stake
        before deserialization of synapse data to minimize processing overhead.

        Example blacklist logic:
        - Reject if the hotkey is not a registered entity within the metagraph.
        - Consider blacklisting entities that are not validators or have insufficient stake.

        In practice, it would be wise to blacklist requests from entities that are not validators, or do not have
        enough stake. This can be checked via metagraph.S and metagraph.validator_permit. You can always attain
        the uid of the sender via a metagraph.hotkeys.index( synapse.dendrite.hotkey ) call.

        Otherwise, allow the request to be processed further.
        """

        if synapse.dendrite is None or synapse.dendrite.hotkey is None:
            LOGGER.warning("Received a request without a dendrite or hotkey.")
            return True, "Missing dendrite or hotkey"

        uid = self.metagraph.hotkeys.index(synapse.dendrite.hotkey)
        if (
            not self.config.blacklist.allow_non_registered
            and synapse.dendrite.hotkey not in self.metagraph.hotkeys
        ):
            # Ignore requests from un-registered entities.
            LOGGER.info(
                f"Blacklisting un-registered hotkey {synapse.dendrite.hotkey}"
            )
            return True, "Unrecognized hotkey"

        if self.config.blacklist.force_validator_permit:
            # If the config is set to force validator permit, then we should only allow requests from validators.
            if not self.metagraph.validator_permit[uid]:
                LOGGER.warning(
                    f"Blacklisting a request from non-validator hotkey {synapse.dendrite.hotkey}"
                )
                return True, "Non-validator hotkey"

        LOGGER.info(
            f"Not Blacklisting recognized hotkey {synapse.dendrite.hotkey}"
        )
        return False, "Hotkey recognized!"

    async def priority(self, synapse: agentao.protocol.CodingTask) -> float:
        """
        The priority function determines the order in which requests are handled. More valuable or higher-priority
        requests are processed before others. You should design your own priority mechanism with care.

        This implementation assigns priority to incoming requests based on the calling entity's stake in the metagraph.

        Args:
            synapse (template.protocol.Dummy): The synapse object that contains metadata about the incoming request.

        Returns:
            float: A priority score derived from the stake of the calling entity.

        Miners may receive messages from multiple entities at once. This function determines which request should be
        processed first. Higher values indicate that the request should be processed first. Lower values indicate
        that the request should be processed later.

        Example priority logic:
        - A higher stake results in a higher priority value.
        """
        if synapse.dendrite is None or synapse.dendrite.hotkey is None:
            LOGGER.warning("Received a request without a dendrite or hotkey.")
            return 0.0
        
        caller_uid = self.metagraph.hotkeys.index(
            synapse.dendrite.hotkey
        )  # Get the caller index.
        priority = float(
            self.metagraph.S[caller_uid]
        )  # Return the stake as the priority.
        LOGGER.info(
            f"Prioritizing {synapse.dendrite.hotkey} with value: {priority}"
        )
        return priority


def init_swe_agent(model_name: str) -> None:
    """Creates keys.cfg file from envars"""
    envar_names = [MODEL_NAME_TO_ENVAR_NAME[model_name]]

    buffer = [f"{key}: '{os.environ[key]}'" for key in envar_names if key in os.environ]
    with open("SWE-agent/keys.cfg", "w") as f:
        f.write("\n".join(buffer) + "\n")


def parse_args() -> argparse.Namespace:
    parser = argparse.ArgumentParser()
    parser.add_argument("--model", choices=SUPPORTED_MINER_MODELS, default=MinerDefaults.MODEL)
    parser.add_argument("--max-instance-cost", type=float, default=MinerDefaults.MAX_INSTANCE_COST)
    parser.add_argument(
        "--use-mock-responses",
        action="store_true",
        default=False,
        help="Run miner in mock mode, returning a dummy patch"
    )
    args, _ = parser.parse_known_args()
    return args


# This is the main function, which runs the miner.
if __name__ == "__main__":
    with Miner(**vars(parse_args())) as miner:
        while True:
            time.sleep(5)<|MERGE_RESOLUTION|>--- conflicted
+++ resolved
@@ -65,7 +65,6 @@
 
         super(Miner, self).__init__(config=config)
 
-<<<<<<< HEAD
         hotkey = self.wallet.hotkey.ss58_address
 
         # Setup logging
@@ -79,8 +78,6 @@
 
         self.logger: Logger = setup_logger(hotkey, log_session_context)
 
-=======
->>>>>>> a2f77d74
     async def forward(
         self, synapse: agentao.protocol.CodingTask
     ) -> agentao.protocol.CodingTask:
@@ -111,15 +108,9 @@
             jobs_dir.mkdir(parents=True, exist_ok=True)
             LOGGER.info(f"Using {jobs_dir.absolute()} as the directory for code repositories")
 
-<<<<<<< HEAD
             self.logger.info(f"Cloning repo {repo}...")
             local_repo_dir = clone_repo(author_name, repo_name, current_dir.parent, logger=self.logger)
             self.logger.info(f"Finished cloning repo {repo}")
-=======
-            LOGGER.info(f"Cloning repo {repo}...")
-            local_repo_dir = clone_repo(author_name, repo_name, current_dir.parent)
-            LOGGER.info(f"Finished cloning repo {repo}")
->>>>>>> a2f77d74
 
             if repo not in SUPPORTED_REPOS:
                 raise ValueError(
