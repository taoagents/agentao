--- conflicted
+++ resolved
@@ -170,7 +170,6 @@
     for dir_path, contents in repo_structure.items():
         full_path = os.path.join(local_repo, dir_path) if dir_path else local_repo
         if contents['files']:
-<<<<<<< HEAD
             file_pairs.append(evaluate_for_context(full_path, contents))
 
     valid_pairs = [pair for pair in file_pairs if pair and isinstance(pair, FilePair)]
@@ -179,11 +178,6 @@
     
     selected_file_pair = sorted(
         valid_pairs,
-=======
-            file_pairs.append(evaluate_for_context(full_path, contents))  # Added full_path parameter
-    selected_file_pair: FilePair = sorted(
-        [pair for pair in file_pairs if pair and isinstance(pair, FilePair)],
->>>>>>> 584f8c12
         key=lambda x: float(x.cosine_similarity),
         reverse=True
     )[0]  # Get the top pair
